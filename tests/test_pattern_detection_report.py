--- conflicted
+++ resolved
@@ -324,91 +324,7 @@
 
     assert horizontal["# Tags Available"] == 1
     assert horizontal["# Comments available to tag"] == 1
-<<<<<<< HEAD
-    assert any(
-        "defaulting" in record.message and "worker-1" in record.message
-        for record in caplog.records
-    )
-
-
-def test_tags_available_logs_user_for_unknown_questionnaire(caplog):
-    start = datetime(2024, 1, 1, 0, 0, 0)
-    assignments = [
-        TagAssignment(
-            tagger_id="worker-2",
-            comment_id="comment-unknown-questionnaire",
-            characteristic_id="char-1",
-            value=TagValue.YES,
-            timestamp=start,
-            assignment_id="1205",
-            questionnaire_id="9999",
-            question_id="question-unknown",
-        )
-    ]
-
-    report = PatternDetectionReport(assignments)
-    with caplog.at_level(logging.WARNING):
-        data = report.generate_assignment_report(
-            [Tagger(id="worker-2", tagassignments=assignments)], []
-        )
-
-    horizontal = data["horizontal"]["assignments"][0]
-
-    assert horizontal["# Tags Available"] == 1
-    assert horizontal["# Comments available to tag"] == 1
-    assert any(
-        "Unknown questionnaire_id" in record.message and "worker-2" in record.message
-        for record in caplog.records
-    )
-
-
-def test_tags_available_logs_detected_questionnaires(caplog):
-    start = datetime(2024, 1, 1, 0, 0, 0)
-    assignments = [
-        TagAssignment(
-            tagger_id="worker-logs",
-            comment_id="comment-known",
-            characteristic_id="char-1",
-            value=TagValue.YES,
-            timestamp=start,
-            assignment_id="1205",
-            questionnaire_id="753",
-            question_id="question-known",
-        ),
-        TagAssignment(
-            tagger_id="worker-logs",
-            comment_id="comment-missing",
-            characteristic_id="char-1",
-            value=TagValue.YES,
-            timestamp=start + timedelta(seconds=1),
-            assignment_id="1205",
-            questionnaire_id=None,
-            question_id="question-missing",
-        ),
-    ]
-
-    report = PatternDetectionReport(assignments)
-
-    with caplog.at_level(logging.DEBUG):
-        data = report.generate_assignment_report(
-            [Tagger(id="worker-logs", tagassignments=assignments)], []
-        )
-
-    horizontal = data["horizontal"]["assignments"][0]
-
-    assert horizontal["# Tags Available"] == 3
-    assert any(
-        "questionnaire_id=753" in record.message and "user worker-logs" in record.message
-        for record in caplog.records
-    )
-    assert any(
-        "questionnaire_id=missing" in record.message
-        and "user worker-logs" in record.message
-        for record in caplog.records
-    )
-=======
     assert any("defaulting" in record.message for record in caplog.records)
->>>>>>> a364b036
 
 
 def test_tags_available_backfills_questionnaire_from_question_lookup():
