"""Tagger domain model for crowd labeling quality control."""

from dataclasses import dataclass
import math
import statistics
from typing import Any, Dict, List, Optional

from qcc.domain.characteristic import Characteristic
from qcc.domain.tagassignment import TagAssignment
from qcc.domain.enums import TagValue

# Fraction of the longest intervals (by log2 seconds) to trim before taking the mean.
# For example, 0.1 means trim the top 10% longest intervals. This helps ignore very
# long breaks (e.g., overnight) when estimating a tagger's typical speed.
TRIM_FRACTION = 0.1

# Pattern detection thresholds (tunable heuristics)
LONG_RUN_THRESHOLD = 10
ALTERNATION_RATIO_THRESHOLD = 0.9
MIN_ALTERNATION_SEQUENCE = 10
NGRAM_REPEAT_THRESHOLD = 5


@dataclass(frozen=True)
class Tagger:
    """A tagger (crowd worker) who makes label assignments.
    
    A tagger represents an individual who participates in the
    crowd labeling process by making assignments for various
    characteristics across different comments.
    
    Attributes:
        id: Unique identifier for the tagger
        meta: Optional metadata about the tagger (e.g., demographics, experience)
        tagassignments: List of all tag assignments made by this tagger

    Notes:
        - This class expects TagAssignment objects that use *_id fields
          (e.g., `comment_id`, `characteristic_id`) rather than object
          references. Timestamps should be timezone-aware and normalized to
          UTC by the IO layer. Assignments missing timestamps are ignored.
    """

    id: str # Not sure if id is a string or int
    meta: Optional[Dict[str, Any]] = None
    # Optional because a Tagger may be constructed without assignments for
    # testing or incremental assembly. Use Optional[List[TagAssignment]] to
    # satisfy static type checkers.
    tagassignments: Optional[List[TagAssignment]] = None
    
    def __post_init__(self) -> None:
        """Initialize empty tagassignments list if not provided."""
        if self.tagassignments is None:
            object.__setattr__(self, 'tagassignments', [])
    
    def tagging_speed(self) -> float:
        """Calculate a log2-based average tagging speed.

<<<<<<< HEAD
        NOTE: This method is now a thin shim that delegates the actual
        computation to the configured tagging-speed strategy
        (`qcc.metrics.speed_strategy.LogTrimTaggingSpeed`). The original
        algorithm (log2 of positive successive intervals with an upper-tail
        trim) is preserved in this module as commented code to serve as the
        source of truth for future refactors.

        Returns:
            Mean of the log2(seconds) of typical intervals (float). Returns
            0.0 when not enough data is available.
=======
        Procedure (robust to missing/None timestamps):
        - If there are fewer than 2 valid timestamps, return 0.0.
        - Sort assignments by timestamp and compute successive differences in seconds.
        - For each positive interval, compute log2(interval_seconds) and keep it.
                - Trim the TOP `TRIM_FRACTION` fraction of longest log2 intervals.
                    (upper-tail trimming only; this ignores long breaks such as
                    overnight gaps).
        - Return the mean of the remaining log2 intervals. A lower score implies a
          faster tagger (smaller time between tags).

        Returns:
            Mean of the log2(seconds) of typical intervals (float). Returns 0.0
            when not enough data is available.
>>>>>>> e6ca37c7
        """

        """Deprecated: shim delegating to a tagging speed strategy.

        This method is preserved for backward compatibility. Migration plan:
        - Port `_compute_log_intervals` + trimming logic into
          `metrics.default_strategies.DefaultTaggingSpeedStrategy.speed_log2`.
        - Replace this shim to call the configured strategy.

        Current behavior: call the default strategy (skeleton) and return its
        result. For now, raise NotImplementedError to indicate migration is
        pending.

        # TODO: deprecate after callers migrate to strategies.
<<<<<<< HEAD
        """
        # The heavy logic originally lived here; keep it commented for porting:
        # ------------------------------------------------------------------
        # log_intervals = self._compute_log_intervals()
        # if not log_intervals:
        #     return 0.0
        # n = len(log_intervals)
        # trim_count = int(math.floor(n * TRIM_FRACTION))
        # if trim_count > 0:
        #     log_intervals_sorted = sorted(log_intervals)
        #     trimmed = log_intervals_sorted[: max(1, len(log_intervals_sorted) - trim_count)]
        # else:
        #     trimmed = log_intervals
        # if not trimmed:
        #     trimmed = log_intervals
        # try:
        #     return float(statistics.mean(trimmed))
        # except statistics.StatisticsError:
        #     return 0.0
        # ------------------------------------------------------------------
        # Delegate to the default strategy (not implemented yet)
        # Delegate to the named strategy skeleton. The actual algorithm will be
        # ported into `qcc.metrics.speed_strategy.LogTrimTaggingSpeed` in a
        # follow-up PR. Keep the original implementation above (commented)
        # as the source of truth for the port.
        from qcc.metrics.speed_strategy import LogTrimTaggingSpeed

        strategy = LogTrimTaggingSpeed()
        return strategy.speed_log2(self)

    def _compute_log_intervals(self) -> List[float]:
        """Compute log2 of positive successive intervals (seconds).

        Returns a list of log2(interval_seconds). This helper centralizes the
        interval extraction and can be used by other methods to decide
        "insufficient data" based on the number of intervals rather than the
        numeric value of the mean (which may be 0.0 for a true 1s interval).

        Notes:
        - We use the TagAssignment fields (comment_id, characteristic_id, timestamp)
          rather than object references; this is the project convention.
        - Assignments without a timestamp are ignored.
        - Timestamps should be timezone-aware and normalized to UTC upstream; non-conforming
          timestamps are skipped here (TODO: normalize in IO layer).
        """
        # Filter assignments with usable timestamps
        valid = [ta for ta in (self.tagassignments or []) if getattr(ta, 'timestamp', None) is not None]
        if len(valid) < 2:
            return []

        sorted_assignments = sorted(valid, key=lambda ta: ta.timestamp)
        log_intervals: List[float] = []
        for i in range(1, len(sorted_assignments)):
            t0 = sorted_assignments[i - 1].timestamp
            t1 = sorted_assignments[i].timestamp
            try:
                delta_seconds = (t1 - t0).total_seconds()
            except Exception:
                continue
            if delta_seconds > 0:
                log_intervals.append(math.log2(delta_seconds))
        return log_intervals

    def seconds_per_tag(self) -> float:
        """Return an interpretable seconds-per-tag derived from the log2 mean.

        This companion method converts the log2-mean returned by `tagging_speed`
        back into seconds (by performing 2 ** mean). The internal trimming
        logic is kept consistent by passing the same fraction. This value is
        easier to interpret: lower seconds-per-tag = faster tagging.

        Returns 0.0 when insufficient data is available.
        """
        """Deprecated: shim that will delegate to tagging speed strategy helper.

        Returns seconds-per-tag derived from the strategy's log2 mean. For now
        delegate to DefaultTaggingSpeedStrategy.seconds_per_tag once the
        strategy returns a mean; currently raises NotImplementedError.

        # TODO: deprecate after callers migrate to strategies.
        """
=======
        """
        # The heavy logic originally lived here; keep it commented for porting:
        # ------------------------------------------------------------------
        # log_intervals = self._compute_log_intervals()
        # if not log_intervals:
        #     return 0.0
        # n = len(log_intervals)
        # trim_count = int(math.floor(n * TRIM_FRACTION))
        # if trim_count > 0:
        #     log_intervals_sorted = sorted(log_intervals)
        #     trimmed = log_intervals_sorted[: max(1, len(log_intervals_sorted) - trim_count)]
        # else:
        #     trimmed = log_intervals
        # if not trimmed:
        #     trimmed = log_intervals
        # try:
        #     return float(statistics.mean(trimmed))
        # except statistics.StatisticsError:
        #     return 0.0
        # ------------------------------------------------------------------
        # Delegate to the default strategy (not implemented yet)
        # Delegate to the named strategy skeleton. The actual algorithm will be
        # ported into `qcc.metrics.speed_strategy.LogTrimTaggingSpeed` in a
        # follow-up PR. Keep the original implementation above (commented)
        # as the source of truth for the port.
        from qcc.metrics.speed_strategy import LogTrimTaggingSpeed

        strategy = LogTrimTaggingSpeed()
        return strategy.speed_log2(self)

    def _compute_log_intervals(self) -> List[float]:
        """Compute log2 of positive successive intervals (seconds).

        Returns a list of log2(interval_seconds). This helper centralizes the
        interval extraction and can be used by other methods to decide
        "insufficient data" based on the number of intervals rather than the
        numeric value of the mean (which may be 0.0 for a true 1s interval).

        Notes:
        - We use the TagAssignment fields (comment_id, characteristic_id, timestamp)
          rather than object references; this is the project convention.
        - Assignments without a timestamp are ignored.
        - Timestamps should be timezone-aware and normalized to UTC upstream; non-conforming
          timestamps are skipped here (TODO: normalize in IO layer).
        """
        # Filter assignments with usable timestamps
        valid = [ta for ta in (self.tagassignments or []) if getattr(ta, 'timestamp', None) is not None]
        if len(valid) < 2:
            return []

        sorted_assignments = sorted(valid, key=lambda ta: ta.timestamp)
        log_intervals: List[float] = []
        for i in range(1, len(sorted_assignments)):
            t0 = sorted_assignments[i - 1].timestamp
            t1 = sorted_assignments[i].timestamp
            try:
                delta_seconds = (t1 - t0).total_seconds()
            except Exception:
                continue
            if delta_seconds > 0:
                log_intervals.append(math.log2(delta_seconds))
        return log_intervals

    def seconds_per_tag(self) -> float:
        """Return an interpretable seconds-per-tag derived from the log2 mean.

        This companion method converts the log2-mean returned by `tagging_speed`
        back into seconds (by performing 2 ** mean). The internal trimming
        logic is kept consistent by passing the same fraction. This value is
        easier to interpret: lower seconds-per-tag = faster tagging.

        Returns 0.0 when insufficient data is available.
        """
        """Deprecated: shim that will delegate to tagging speed strategy helper.

        Returns seconds-per-tag derived from the strategy's log2 mean. For now
        delegate to DefaultTaggingSpeedStrategy.seconds_per_tag once the
        strategy returns a mean; currently raises NotImplementedError.

        # TODO: deprecate after callers migrate to strategies.
        """
>>>>>>> e6ca37c7
        # Original logic commented for later porting:
        # log_intervals = self._compute_log_intervals()
        # if not log_intervals:
        #     return 0.0
        # mean_log2 = self.tagging_speed()
        # try:
        #     return float(2 ** mean_log2)
        # except Exception:
        #     return 0.0
        # ------------------------------------------------------------------
        # Delegate to strategy helper (not implemented yet)
<<<<<<< HEAD
        # Delegate to the strategy helper for consistent behavior.
        from qcc.metrics.speed_strategy import LogTrimTaggingSpeed

        strategy = LogTrimTaggingSpeed()
        mean_log2 = strategy.speed_log2(self)
        return strategy.seconds_per_tag(mean_log2)
=======
        # seconds_per_tag will be provided by the strategy implementation's
        # helper (e.g., LogTrimTaggingSpeed.seconds_per_tag) once the port is
        # complete. For now we raise to force callers to use the metrics
        # strategy APIs.
        raise NotImplementedError("seconds_per_tag is deprecated; use strategy helper")
>>>>>>> e6ca37c7
    
    def agreement_with(self, other: "Tagger", characteristic: Characteristic) -> float:
        """Calculate simple percent agreement with another tagger for a characteristic.

        For each comment that both taggers have tagged for the given
        characteristic, we use only the latest tag assignment (by timestamp)
        from each tagger for that (comment, characteristic) pair. Equality is
        determined by comparing the `value` field for the two latest
        assignments. Missing assignments or comments without overlap are
        ignored. The metric returned is:

            matching / total_overlapping_comments

        where matching is the count of overlapping comments where the latest
        values are equal. Returns 0.0 when there is no overlap.

        This is intentionally simple and O(n) in the number of assignments.
        """
        """Deprecated: agreement shim.

        This should be migrated to an AgreementStrategy implementation. For now
        raise NotImplementedError to signal callers to use the strategy module.
        # TODO: deprecate after callers migrate to strategies.
        """
        # Keep the original logic commented for porting:
        # ------------------------------------------------------------------
        # def latest_by_comment(assignments: List[TagAssignment]) -> Dict[str, TagAssignment]:
        #     latest: Dict[str, TagAssignment] = {}
        #     for ta in assignments:
        #         if ta.characteristic_id != characteristic.id:
        #             continue
        #         if getattr(ta, 'timestamp', None) is None:
        #             continue
        #         cur = latest.get(ta.comment_id)
        #         if cur is None:
        #             latest[ta.comment_id] = ta
        #             continue
        #         if ta.timestamp > cur.timestamp:
        #             latest[ta.comment_id] = ta
        #         elif ta.timestamp == cur.timestamp:
        #             if str(ta.value) > str(cur.value):
        #                 latest[ta.comment_id] = ta
        #     return latest
        # self_latest = latest_by_comment(self.tagassignments or [])
        # other_latest = latest_by_comment(other.tagassignments or [])
        # ... (rest of logic)
        # ------------------------------------------------------------------
        raise NotImplementedError("agreement_with is deprecated; use AgreementStrategy")
    
    def pattern_signals(self, characteristic: Characteristic) -> Dict[str, Any]:
        """Detect pattern signals for a specific characteristic.
        
        Identifies potential systematic patterns in the tagger's
        assignments that might indicate bias or other issues.
        
        Args:
            characteristic: The characteristic to analyze patterns for
            
        Returns:
            Dictionary containing pattern analysis results
            
        Complexity: O(n) where n is the number of assignments for this characteristic
        """

        """Deprecated: pattern signals shim.

        Should be migrated to a PatternSignalsStrategy implementation. Keep the
        original algorithm commented here for future porting. For now raise
        NotImplementedError to force callers to move to strategy-based APIs.

        # TODO: deprecate after callers migrate to strategies.
        """
        # Original implementation (commented for porting):
        # ------------------------------------------------------------------
        # assignments_for_char = [
        #     ta for ta in (self.tagassignments or [])
        #     if ta.characteristic_id == characteristic.id and getattr(ta, 'timestamp', None) is not None
        # ]
        # if not assignments_for_char:
        #     return {"patterns_found": False, "details": []}
        # sorted_assignments = sorted(assignments_for_char, key=lambda ta: ta.timestamp)
        # tag_sequence = [ta.value for ta in sorted_assignments]
        # ... (rest of algorithm)
        # ------------------------------------------------------------------
        raise NotImplementedError("pattern_signals is deprecated; use PatternSignalsStrategy")<|MERGE_RESOLUTION|>--- conflicted
+++ resolved
@@ -56,18 +56,6 @@
     def tagging_speed(self) -> float:
         """Calculate a log2-based average tagging speed.
 
-<<<<<<< HEAD
-        NOTE: This method is now a thin shim that delegates the actual
-        computation to the configured tagging-speed strategy
-        (`qcc.metrics.speed_strategy.LogTrimTaggingSpeed`). The original
-        algorithm (log2 of positive successive intervals with an upper-tail
-        trim) is preserved in this module as commented code to serve as the
-        source of truth for future refactors.
-
-        Returns:
-            Mean of the log2(seconds) of typical intervals (float). Returns
-            0.0 when not enough data is available.
-=======
         Procedure (robust to missing/None timestamps):
         - If there are fewer than 2 valid timestamps, return 0.0.
         - Sort assignments by timestamp and compute successive differences in seconds.
@@ -81,7 +69,6 @@
         Returns:
             Mean of the log2(seconds) of typical intervals (float). Returns 0.0
             when not enough data is available.
->>>>>>> e6ca37c7
         """
 
         """Deprecated: shim delegating to a tagging speed strategy.
@@ -96,7 +83,6 @@
         pending.
 
         # TODO: deprecate after callers migrate to strategies.
-<<<<<<< HEAD
         """
         # The heavy logic originally lived here; keep it commented for porting:
         # ------------------------------------------------------------------
@@ -178,89 +164,6 @@
 
         # TODO: deprecate after callers migrate to strategies.
         """
-=======
-        """
-        # The heavy logic originally lived here; keep it commented for porting:
-        # ------------------------------------------------------------------
-        # log_intervals = self._compute_log_intervals()
-        # if not log_intervals:
-        #     return 0.0
-        # n = len(log_intervals)
-        # trim_count = int(math.floor(n * TRIM_FRACTION))
-        # if trim_count > 0:
-        #     log_intervals_sorted = sorted(log_intervals)
-        #     trimmed = log_intervals_sorted[: max(1, len(log_intervals_sorted) - trim_count)]
-        # else:
-        #     trimmed = log_intervals
-        # if not trimmed:
-        #     trimmed = log_intervals
-        # try:
-        #     return float(statistics.mean(trimmed))
-        # except statistics.StatisticsError:
-        #     return 0.0
-        # ------------------------------------------------------------------
-        # Delegate to the default strategy (not implemented yet)
-        # Delegate to the named strategy skeleton. The actual algorithm will be
-        # ported into `qcc.metrics.speed_strategy.LogTrimTaggingSpeed` in a
-        # follow-up PR. Keep the original implementation above (commented)
-        # as the source of truth for the port.
-        from qcc.metrics.speed_strategy import LogTrimTaggingSpeed
-
-        strategy = LogTrimTaggingSpeed()
-        return strategy.speed_log2(self)
-
-    def _compute_log_intervals(self) -> List[float]:
-        """Compute log2 of positive successive intervals (seconds).
-
-        Returns a list of log2(interval_seconds). This helper centralizes the
-        interval extraction and can be used by other methods to decide
-        "insufficient data" based on the number of intervals rather than the
-        numeric value of the mean (which may be 0.0 for a true 1s interval).
-
-        Notes:
-        - We use the TagAssignment fields (comment_id, characteristic_id, timestamp)
-          rather than object references; this is the project convention.
-        - Assignments without a timestamp are ignored.
-        - Timestamps should be timezone-aware and normalized to UTC upstream; non-conforming
-          timestamps are skipped here (TODO: normalize in IO layer).
-        """
-        # Filter assignments with usable timestamps
-        valid = [ta for ta in (self.tagassignments or []) if getattr(ta, 'timestamp', None) is not None]
-        if len(valid) < 2:
-            return []
-
-        sorted_assignments = sorted(valid, key=lambda ta: ta.timestamp)
-        log_intervals: List[float] = []
-        for i in range(1, len(sorted_assignments)):
-            t0 = sorted_assignments[i - 1].timestamp
-            t1 = sorted_assignments[i].timestamp
-            try:
-                delta_seconds = (t1 - t0).total_seconds()
-            except Exception:
-                continue
-            if delta_seconds > 0:
-                log_intervals.append(math.log2(delta_seconds))
-        return log_intervals
-
-    def seconds_per_tag(self) -> float:
-        """Return an interpretable seconds-per-tag derived from the log2 mean.
-
-        This companion method converts the log2-mean returned by `tagging_speed`
-        back into seconds (by performing 2 ** mean). The internal trimming
-        logic is kept consistent by passing the same fraction. This value is
-        easier to interpret: lower seconds-per-tag = faster tagging.
-
-        Returns 0.0 when insufficient data is available.
-        """
-        """Deprecated: shim that will delegate to tagging speed strategy helper.
-
-        Returns seconds-per-tag derived from the strategy's log2 mean. For now
-        delegate to DefaultTaggingSpeedStrategy.seconds_per_tag once the
-        strategy returns a mean; currently raises NotImplementedError.
-
-        # TODO: deprecate after callers migrate to strategies.
-        """
->>>>>>> e6ca37c7
         # Original logic commented for later porting:
         # log_intervals = self._compute_log_intervals()
         # if not log_intervals:
@@ -272,20 +175,11 @@
         #     return 0.0
         # ------------------------------------------------------------------
         # Delegate to strategy helper (not implemented yet)
-<<<<<<< HEAD
-        # Delegate to the strategy helper for consistent behavior.
-        from qcc.metrics.speed_strategy import LogTrimTaggingSpeed
-
-        strategy = LogTrimTaggingSpeed()
-        mean_log2 = strategy.speed_log2(self)
-        return strategy.seconds_per_tag(mean_log2)
-=======
         # seconds_per_tag will be provided by the strategy implementation's
         # helper (e.g., LogTrimTaggingSpeed.seconds_per_tag) once the port is
         # complete. For now we raise to force callers to use the metrics
         # strategy APIs.
         raise NotImplementedError("seconds_per_tag is deprecated; use strategy helper")
->>>>>>> e6ca37c7
     
     def agreement_with(self, other: "Tagger", characteristic: Characteristic) -> float:
         """Calculate simple percent agreement with another tagger for a characteristic.
