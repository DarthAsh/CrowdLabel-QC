from __future__ import annotations

"""TagAssignment domain model for crowd labeling quality control."""

from __future__ import annotations

from dataclasses import dataclass
from datetime import datetime
from typing import Optional, TYPE_CHECKING

<<<<<<< HEAD
from qcc.domain.enums import TagValue
=======
if TYPE_CHECKING:
        from qcc.domain.enums import TagValue
        from qcc.domain.tagger import Tagger
        from qcc.domain.characteristic import Characteristic
        from qcc.domain.comment import Comment
>>>>>>> 6ad9423a

@dataclass(frozen=True)
class TagAssignment:
    """A single tag assignment by a tagger for a characteristic.
    
    Represents the core unit of crowd labeling data - a single
    decision made by a tagger about a specific characteristic
    of a comment.
    
    Attributes:
        tagger_id: Identifier of the tagger who made the assignment
        comment_id: Identifier of the comment being tagged
        characteristic_id: Identifier of the characteristic being evaluated
        value: The tag value assigned (must be from characteristic's domain)
        timestamp: When the assignment was made
    """
    
    tagger_id: str
    comment_id: str
    characteristic_id: str
    value: TagValue
    timestamp: datetime
    assignment_id: Optional[str] = None
    prompt_id: Optional[str] = None
    team_id: Optional[str] = None
    
    def __post_init__(self) -> None:
        """Validate the tag assignment."""
        if not self.tagger_id:
            raise ValueError("tagger_id cannot be empty")
        if not self.comment_id:
            raise ValueError("comment_id cannot be empty")
        if not self.characteristic_id:
            raise ValueError("characteristic_id cannot be empty")
<|MERGE_RESOLUTION|>--- conflicted
+++ resolved
@@ -8,15 +8,7 @@
 from datetime import datetime
 from typing import Optional, TYPE_CHECKING
 
-<<<<<<< HEAD
 from qcc.domain.enums import TagValue
-=======
-if TYPE_CHECKING:
-        from qcc.domain.enums import TagValue
-        from qcc.domain.tagger import Tagger
-        from qcc.domain.characteristic import Characteristic
-        from qcc.domain.comment import Comment
->>>>>>> 6ad9423a
 
 @dataclass(frozen=True)
 class TagAssignment:
