--- conflicted
+++ resolved
@@ -16,8 +16,6 @@
 
 TRIM_FRACTION = 0.1
 
-<<<<<<< HEAD
-
 class TrimmedMeanTaggingSpeed(TaggingSpeedStrategy):
     """Tagging speed: trimmed mean of inter-tag intervals in seconds.
 
@@ -32,24 +30,6 @@
             ta for ta in (tagger.tagassignments or [])
             if getattr(ta, "timestamp", None) is not None
         ]
-=======
-class LogTrimTaggingSpeed(TaggingSpeedStrategy):
-
-    
-    def speed_log2(self, tagger: "Tagger") -> float:
-        """Return mean log2(seconds) between tags.
-
-        This ports the original algorithm from `Tagger.tagging_speed` but
-        operates on the provided `tagger` argument. It is pure and
-        deterministic and performs an upper-tail trim of the longest
-        intervals controlled by TRIM_FRACTION.
-        """
-        # Compute log2 intervals using the same approach as the original
-        # Tagger implementation. We operate on tagger.tagassignments instead
-        # of `self.tagassignments` because this is a strategy method.
-        # Filter assignments with usable timestamps
-        valid = [ta for ta in (tagger.tagassignments or []) if getattr(ta, "timestamp", None) is not None]
->>>>>>> 4ae447b6
         if len(valid) < 2:
             return 0.0
 
@@ -80,22 +60,4 @@
         try:
             return float(statistics.mean(trimmed))
         except statistics.StatisticsError:
-<<<<<<< HEAD
-            return 0.0
-=======
-            return 0.0
-
-
-
-    @staticmethod
-    def seconds_per_tag(mean_log2: float) -> float:
-        """Convert mean_log2 back to seconds-per-tag (2 ** mean_log2).
-
-        Skeleton only: keeps signature for callers to rely on during migration.
-        """
-        # The conversion is 2 ** mean_log2
-        try:
-            return float(2 ** mean_log2)
-        except Exception:
-            raise
->>>>>>> 4ae447b6
+            return 0.0