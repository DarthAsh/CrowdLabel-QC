"""Command-line interface for QCC (Quality Control of Crowd labeling)."""

import argparse
import json
import os
import sys
from collections import defaultdict
from pathlib import Path
from typing import Dict, Optional, Tuple
from urllib.parse import parse_qs, urlparse

import yaml

from qcc.config.schema import QCCConfig, InputConfig
from qcc.data_ingestion.mysql_config import MySQLConfig
from qcc.io.csv_adapter import CSVAdapter
from qcc.io.db_adapter import DBAdapter
<<<<<<< HEAD
from qcc.reports.tagger_performance import TaggerPerformanceReport
=======
from qcc.metrics.speed_strategy import LogTrimTaggingSpeed
from qcc.metrics.pattern_strategy import HorizontalPatternDetection
from qcc.metrics.utils.pattern import PatternCollection
>>>>>>> 7f7f95eb


def main() -> int:
    """Main CLI entry point.
    
    Returns:
        Exit code (0 for success, non-zero for error)
    """
    parser = create_argument_parser()
    args = parser.parse_args()
    
    try:
        # Load configuration
        config = load_config(args.config)
        config = _apply_run_overrides(config, args)

        # Run the analysis
        result = run_analysis(
            input_path=args.input,
            output_dir=args.output,
            config=config
        )
        
        # Write summary
        write_summary(result, args.output)
        
        print(f"Analysis completed successfully. Results saved to {args.output}")
        return 0
        
    except Exception as e:
        print(f"Error: {e}", file=sys.stderr)
        return 1


def create_argument_parser() -> argparse.ArgumentParser:
    """Create the command-line argument parser.
    
    Returns:
        Configured ArgumentParser instance
    """
    parser = argparse.ArgumentParser(
        prog="qcc",
        description="Quality Control of Crowd labeling - Analyze and report on crowd labeling quality metrics"
    )
    
    subparsers = parser.add_subparsers(dest="command", help="Available commands")
    
    # Run command
    run_parser = subparsers.add_parser("run", help="Run quality control analysis")
    run_parser.add_argument(
        "--in",
        dest="input",
        required=False,
        default=None,
        type=Path,
        help="Path to input CSV file (optional when using MySQL input)"
    )
    run_parser.add_argument(
        "--out",
        dest="output",
        required=True,
        type=Path,
        help="Output directory for reports"
    )
    run_parser.add_argument(
        "--format",
        dest="input_format",
        choices=["csv", "mysql"],
        help="Override the configured input format"
    )
    run_parser.add_argument(
        "--mysql-dsn",
        dest="mysql_dsn",
        help="MySQL DSN (e.g., mysql://user:pass@host:3306/dbname)"
    )
    run_parser.add_argument(
        "--mysql-host",
        dest="mysql_host",
        help="MySQL server hostname"
    )
    run_parser.add_argument(
        "--mysql-port",
        dest="mysql_port",
        type=int,
        help="MySQL server port"
    )
    run_parser.add_argument(
        "--mysql-user",
        dest="mysql_user",
        help="MySQL user name"
    )
    run_parser.add_argument(
        "--mysql-password",
        dest="mysql_password",
        help="MySQL user password"
    )
    run_parser.add_argument(
        "--mysql-database",
        dest="mysql_database",
        help="MySQL database name"
    )
    run_parser.add_argument(
        "--mysql-charset",
        dest="mysql_charset",
        help="Character set for the MySQL connection"
    )
    run_parser.add_argument(
        "--mysql-env-prefix",
        dest="mysql_env_prefix",
        help="Environment variable prefix for missing MySQL settings"
    )
    run_parser.add_argument(
        "--mysql-use-pure",
        dest="mysql_use_pure",
        action=argparse.BooleanOptionalAction,
        default=None,
        help=(
            "Force mysql.connector to use the pure Python implementation"
            " (use --no-mysql-use-pure to disable)"
        )
    )
    run_parser.add_argument(
        "--config",
        type=Path,
        default=Path("src/qcc/config/default.yml"),
        help="Path to configuration file (default: src/qcc/config/default.yml)"
    )
    
    return parser


def load_config(config_path: Path) -> QCCConfig:
    """Load configuration from YAML file.
    
    Args:
        config_path: Path to the configuration file
        
    Returns:
        Loaded QCCConfig instance
        
    Raises:
        FileNotFoundError: If the config file doesn't exist
        yaml.YAMLError: If the config file is invalid YAML
        ValueError: If the config data is invalid
    """
    if not config_path.exists():
        raise FileNotFoundError(f"Configuration file not found: {config_path}")
    
    with open(config_path, 'r', encoding='utf-8') as f:
        config_data = yaml.safe_load(f)

    return QCCConfig(**config_data)


def _apply_run_overrides(config: QCCConfig, args: argparse.Namespace) -> QCCConfig:
    """Apply CLI overrides to the loaded configuration for the run command."""

    if getattr(args, "command", None) != "run":
        return config

    try:  # Prefer Pydantic v2 API when available
        updated = config.model_copy(deep=True)  # type: ignore[attr-defined]
    except AttributeError:  # pragma: no cover - fallback for Pydantic v1
        updated = config.copy(deep=True)

    if getattr(args, "input_format", None):
        updated.input.format = args.input_format

    input_format = updated.input.format.strip().lower()

    if input_format == "csv" and args.input:
        updated.input.path = str(args.input)

    if input_format == "mysql":
        mysql_settings = updated.input.mysql
        if getattr(args, "mysql_env_prefix", None):
            mysql_settings.env_prefix = args.mysql_env_prefix
        if getattr(args, "mysql_dsn", None):
            mysql_settings.dsn = args.mysql_dsn
        if getattr(args, "mysql_host", None):
            mysql_settings.host = args.mysql_host
        if getattr(args, "mysql_port", None) is not None:
            mysql_settings.port = int(args.mysql_port)
        if getattr(args, "mysql_user", None):
            mysql_settings.user = args.mysql_user
        if getattr(args, "mysql_password", None):
            mysql_settings.password = args.mysql_password
        if getattr(args, "mysql_database", None):
            mysql_settings.database = args.mysql_database
        if getattr(args, "mysql_charset", None):
            mysql_settings.charset = args.mysql_charset
        if getattr(args, "mysql_use_pure", None) is not None:
            mysql_settings.use_pure = bool(args.mysql_use_pure)

    return updated


def run_analysis(
    input_path: Optional[Path],
    output_dir: Path,
    config: QCCConfig
) -> dict:
    """Run the quality control analysis.
    
    Args:
        input_path: Path to the input CSV file
        output_dir: Directory to write output reports
        config: Configuration settings
        
    Returns:
        Dictionary containing analysis results
    """
    # Create output directory
    output_dir.mkdir(parents=True, exist_ok=True)
    
    # Read input data
    domain_objects, input_source = _read_domain_objects(input_path, config.input)
    
    # TODO: Implement actual analysis logic
    # For now, return a simple summary
    summary = _build_summary(domain_objects)

    result = {
        "input_source": input_source,
        "output_directory": str(output_dir),
        "config": config.dict(),
        "summary": summary,
    }

    return result


def write_summary(result: dict, output_dir: Path) -> None:
    """Write analysis summary to output directory.
    
    Args:
        result: Analysis results dictionary
        output_dir: Directory to write the summary file
    """
    summary_path = output_dir / "summary.json"

    with open(summary_path, 'w', encoding='utf-8') as f:
        json.dump(result, f, indent=2, default=str)

    summary = result.get("summary", {})
    _write_summary_csv(summary, output_dir / "summary.csv")


def _build_summary(domain_objects: Dict[str, object]) -> Dict[str, object]:
<<<<<<< HEAD
    """Aggregate a summary report using the reporting framework."""

    taggers = list(domain_objects.get("taggers", []) or [])
    characteristics = list(domain_objects.get("characteristics", []) or [])
    assignments = list(domain_objects.get("assignments", []) or [])

    reporter = TaggerPerformanceReport(assignments)
    return reporter.generate_summary_report(
        taggers,
        characteristics,
        include_speed=True,
        include_patterns=True,
        include_agreement=False,
    )
=======
    """Aggregate a summary report containing tagging speed and pattern metrics."""

    taggers = list(domain_objects.get("taggers", []) or [])

    speed_strategy = LogTrimTaggingSpeed()
    pattern_strategy = HorizontalPatternDetection()
    tracked_patterns = PatternCollection.return_all_patterns()

    per_tagger_speed: List[Dict[str, object]] = []
    seconds_samples = []
    per_tagger_patterns: List[Dict[str, object]] = []
    aggregate_pattern_counts: Dict[str, int] = defaultdict(int)
    taggers_with_patterns = 0

    for tagger in taggers:
        pattern_counts = pattern_strategy.analyze(tagger)
        positive_patterns = {
            pattern: count
            for pattern, count in (pattern_counts or {}).items()
            if count > 0
        }
        if positive_patterns:
            taggers_with_patterns += 1
            per_tagger_patterns.append(
                {
                    "tagger_id": str(tagger.id),
                    "patterns": dict(sorted(positive_patterns.items())),
                }
            )
            for pattern, count in positive_patterns.items():
                aggregate_pattern_counts[pattern] += count

        assignments_with_time = [
            assignment
            for assignment in (tagger.tagassignments or [])
            if getattr(assignment, "timestamp", None) is not None
        ]

        if len(assignments_with_time) < 2:
            continue

        mean_log2 = speed_strategy.speed_log2(tagger)
        if not math.isfinite(mean_log2):
            continue

        seconds_value = speed_strategy.seconds_per_tag(mean_log2)
        if not math.isfinite(seconds_value):
            continue

        per_tagger_speed.append(
            {
                "tagger_id": str(tagger.id),
                "mean_log2": mean_log2,
                "seconds_per_tag": seconds_value,
                "timestamped_assignments": len(assignments_with_time),
            }
        )
        if seconds_value > 0:
            seconds_samples.append(seconds_value)

    if seconds_samples:
        mean_seconds = mean(seconds_samples)
        median_seconds = median(seconds_samples)
        min_seconds = min(seconds_samples)
        max_seconds = max(seconds_samples)
    else:
        mean_seconds = 0.0
        median_seconds = 0.0
        min_seconds = 0.0
        max_seconds = 0.0

    summary_seconds = {
        "mean": mean_seconds,
        "median": median_seconds,
        "min": min_seconds,
        "max": max_seconds,
    }

    pattern_summary = {
        "strategy": "HorizontalPatternDetection",
        "patterns_tracked": tracked_patterns,
        "taggers_with_patterns": taggers_with_patterns,
        "aggregate_counts": dict(sorted(aggregate_pattern_counts.items())),
        "per_tagger": per_tagger_patterns,
    }

    return {
        "tagger_speed": {
            "strategy": "LogTrimTaggingSpeed",
            "taggers_with_speed": len(per_tagger_speed),
            "seconds_per_tag": summary_seconds,
            "per_tagger": per_tagger_speed,
        },
        "pattern_detection": pattern_summary,
    }
>>>>>>> 7f7f95eb


def _write_summary_csv(summary: Dict[str, object], csv_path: Path) -> None:
    """Write a CSV representation of the summary report using the reporter."""

<<<<<<< HEAD
    reporter = TaggerPerformanceReport([])
    reporter.export_to_csv(summary or {}, csv_path)
=======
        seconds_section = tagger_speed.get("seconds_per_tag", {}) or {}
        for metric_name, metric_value in seconds_section.items():
            rows.append(
                {
                    "Strategy": "Tagger Speed",
                    "user_id": "aggregate",
                    "Metric": f"seconds_per_tag_{metric_name}",
                    "Value": _stringify_csv_value(metric_value),
                }
            )

        for tagger_entry in tagger_speed.get("per_tagger", []) or []:
            tagger_id = str(tagger_entry.get("tagger_id", ""))
            for metric_name in ("mean_log2", "seconds_per_tag", "timestamped_assignments"):
                if metric_name in tagger_entry:
                    rows.append(
                        {
                            "Strategy": "Tagger Speed",
                            "user_id": tagger_id,
                            "Metric": metric_name,
                            "Value": _stringify_csv_value(tagger_entry[metric_name]),
                        }
                    )

    pattern_summary = summary.get("pattern_detection", {}) if summary else {}
    if pattern_summary:
        rows.append(
            {
                "Strategy": "Pattern Detection",
                "user_id": "aggregate",
                "Metric": "taggers_with_patterns",
                "Value": _stringify_csv_value(
                    pattern_summary.get("taggers_with_patterns", 0)
                ),
            }
        )

        aggregate_counts = pattern_summary.get("aggregate_counts", {}) or {}
        for pattern, count in aggregate_counts.items():
            rows.append(
                {
                    "Strategy": "Pattern Detection",
                    "user_id": "aggregate",
                    "Metric": f"pattern_{pattern}",
                    "Value": _stringify_csv_value(count),
                }
            )

        for entry in pattern_summary.get("per_tagger", []) or []:
            tagger_id = str(entry.get("tagger_id", ""))
            for pattern, count in (entry.get("patterns") or {}).items():
                rows.append(
                    {
                        "Strategy": "Pattern Detection",
                        "user_id": tagger_id,
                        "Metric": f"pattern_{pattern}",
                        "Value": _stringify_csv_value(count),
                    }
                )

    if not rows:
        rows.append({"Strategy": "Tagger Speed", "user_id": "aggregate", "Metric": "", "Value": ""})

    with open(csv_path, "w", newline="", encoding="utf-8") as csv_file:
        writer = csv.DictWriter(csv_file, fieldnames=["Strategy", "user_id", "Metric", "Value"])
        writer.writeheader()
        writer.writerows(rows)


def _stringify_csv_value(value: object) -> str:
    """Convert a summary value into a string suitable for CSV output."""

    if value is None:
        return ""
    if isinstance(value, float):
        return f"{value:.6f}".rstrip("0").rstrip(".") if not value.is_integer() else str(int(value))
    return str(value)
>>>>>>> 7f7f95eb
def _read_domain_objects(
    input_path: Optional[Path], input_config: InputConfig
) -> Tuple[dict, str]:
    """Load domain objects based on the configured input format."""

    input_format = input_config.format.strip().lower()
    if input_format == "csv":
        csv_path: Optional[Path]
        if input_config.path:
            csv_path = Path(input_config.path)
        else:
            csv_path = input_path
        if csv_path is None:
            raise ValueError("CSV input path must be provided via CLI or config")
        adapter = CSVAdapter()
        return adapter.read_domain_objects(csv_path), str(csv_path)

    if input_format == "mysql":
        mysql_config = _build_mysql_config(input_config)
        adapter = DBAdapter(mysql_config)
        source = input_config.mysql.dsn or mysql_config.host
        return adapter.read_domain_objects(), source or "mysql"

    raise ValueError(f"Unsupported input format: {input_config.format}")


def _build_mysql_config(input_config: InputConfig) -> MySQLConfig:
    """Construct a MySQLConfig using config values and environment variables."""

    settings = input_config.mysql
    prefix = settings.env_prefix or "MYSQL"

    config_values: Dict[str, Optional[str]] = {}
    fields_set = getattr(settings, "model_fields_set", None)
    if fields_set is None:  # pragma: no cover - backwards compatibility
        fields_set = getattr(settings, "__fields_set__", set())

    if settings.dsn:
        parsed = urlparse(settings.dsn)
        if parsed.scheme and not parsed.scheme.startswith("mysql"):
            raise ValueError("Only mysql DSNs are supported")
        if parsed.hostname:
            config_values["host"] = parsed.hostname
        if parsed.username:
            config_values["user"] = parsed.username
        if parsed.password:
            config_values["password"] = parsed.password
        if parsed.path and parsed.path != "/":
            config_values["database"] = parsed.path.lstrip("/")
        if parsed.port:
            config_values["port"] = str(parsed.port)
        query = parse_qs(parsed.query)
        if "charset" in query and query["charset"]:
            config_values["charset"] = query["charset"][0]

    def _set_if_provided(field_name: str, key: str, value: Optional[str]) -> None:
        if field_name in fields_set and value not in (None, ""):
            config_values[key] = value

    _set_if_provided("host", "host", settings.host)
    _set_if_provided(
        "port",
        "port",
        str(settings.port) if settings.port is not None else None,
    )
    _set_if_provided("user", "user", settings.user)
    _set_if_provided("password", "password", settings.password)
    _set_if_provided("database", "database", settings.database)
    _set_if_provided("charset", "charset", settings.charset)
    if "use_pure" in fields_set:
        config_values["use_pure"] = str(settings.use_pure)

    env_map = {
        "host": os.getenv(f"{prefix}_HOST"),
        "port": os.getenv(f"{prefix}_PORT"),
        "user": os.getenv(f"{prefix}_USER"),
        "password": os.getenv(f"{prefix}_PASSWORD"),
        "database": os.getenv(f"{prefix}_DATABASE"),
        "charset": os.getenv(f"{prefix}_CHARSET"),
        "use_pure": os.getenv(f"{prefix}_USE_PURE"),
    }

    for key, value in env_map.items():
        if key not in config_values or config_values[key] in (None, ""):
            if value not in (None, ""):
                config_values[key] = value

    required = {name: config_values.get(name) for name in ("host", "user", "password", "database")}
    missing = [name for name, value in required.items() if value in (None, "")]
    if missing:
        raise ValueError(
            "Missing MySQL configuration values: " + ", ".join(missing)
        )

    port_value = int(config_values.get("port") or 3306)
    charset_value = config_values.get("charset")
    use_pure_raw = config_values.get("use_pure")
    if isinstance(use_pure_raw, str):
        use_pure = use_pure_raw.strip().lower() in {"1", "true", "yes"}
    else:
        use_pure = bool(use_pure_raw)

    return MySQLConfig(
        host=str(config_values["host"]),
        user=str(config_values["user"]),
        password=str(config_values["password"]),
        database=str(config_values["database"]),
        port=port_value,
        charset=charset_value,
        use_pure=use_pure,
    )


if __name__ == "__main__":
    sys.exit(main())
<|MERGE_RESOLUTION|>--- conflicted
+++ resolved
@@ -15,13 +15,9 @@
 from qcc.data_ingestion.mysql_config import MySQLConfig
 from qcc.io.csv_adapter import CSVAdapter
 from qcc.io.db_adapter import DBAdapter
-<<<<<<< HEAD
-from qcc.reports.tagger_performance import TaggerPerformanceReport
-=======
 from qcc.metrics.speed_strategy import LogTrimTaggingSpeed
 from qcc.metrics.pattern_strategy import HorizontalPatternDetection
 from qcc.metrics.utils.pattern import PatternCollection
->>>>>>> 7f7f95eb
 
 
 def main() -> int:
@@ -271,22 +267,6 @@
 
 
 def _build_summary(domain_objects: Dict[str, object]) -> Dict[str, object]:
-<<<<<<< HEAD
-    """Aggregate a summary report using the reporting framework."""
-
-    taggers = list(domain_objects.get("taggers", []) or [])
-    characteristics = list(domain_objects.get("characteristics", []) or [])
-    assignments = list(domain_objects.get("assignments", []) or [])
-
-    reporter = TaggerPerformanceReport(assignments)
-    return reporter.generate_summary_report(
-        taggers,
-        characteristics,
-        include_speed=True,
-        include_patterns=True,
-        include_agreement=False,
-    )
-=======
     """Aggregate a summary report containing tagging speed and pattern metrics."""
 
     taggers = list(domain_objects.get("taggers", []) or [])
@@ -382,16 +362,11 @@
         },
         "pattern_detection": pattern_summary,
     }
->>>>>>> 7f7f95eb
 
 
 def _write_summary_csv(summary: Dict[str, object], csv_path: Path) -> None:
     """Write a CSV representation of the summary report using the reporter."""
 
-<<<<<<< HEAD
-    reporter = TaggerPerformanceReport([])
-    reporter.export_to_csv(summary or {}, csv_path)
-=======
         seconds_section = tagger_speed.get("seconds_per_tag", {}) or {}
         for metric_name, metric_value in seconds_section.items():
             rows.append(
@@ -469,7 +444,6 @@
     if isinstance(value, float):
         return f"{value:.6f}".rstrip("0").rstrip(".") if not value.is_integer() else str(int(value))
     return str(value)
->>>>>>> 7f7f95eb
 def _read_domain_objects(
     input_path: Optional[Path], input_config: InputConfig
 ) -> Tuple[dict, str]:
