"""Per-assignment pattern detection reporting."""

from __future__ import annotations

import csv
import logging
from pathlib import Path
from typing import Dict, Iterable, List, Mapping, MutableMapping, Optional, Sequence

from qcc.domain.characteristic import Characteristic
from qcc.domain.enums import TagValue
from qcc.domain.tagassignment import TagAssignment
from qcc.domain.tagger import Tagger
from qcc.metrics.speed_strategy import LogTrimTaggingSpeed
from qcc.metrics.pattern_strategy import (
    HorizontalPatternDetection,
    VerticalPatternDetection,
)
from qcc.metrics.interfaces import PatternSignalsStrategy

logger = logging.getLogger(__name__)


class PatternDetectionReport:
    """Generate per-assignment pattern detection results."""

    TARGET_ASSIGNMENT_ID = "1205"
    QUESTIONNAIRE_TAG_CAPACITY = {"753": 2, "754": 1}
    DEFAULT_TAG_CAPACITY = 1

    def __init__(self, assignments: Sequence[TagAssignment]) -> None:
        self.assignments: List[TagAssignment] = list(assignments or [])
        self._question_by_comment: Dict[str, str] = {
            str(getattr(assignment, "comment_id")):
            str(getattr(assignment, "question_id"))
            for assignment in self.assignments
            if getattr(assignment, "comment_id", None) not in (None, "")
            and getattr(assignment, "question_id", None) not in (None, "")
        }
        self._questionnaire_by_question: Dict[str, str] = {
            str(getattr(assignment, "question_id")):
            str(getattr(assignment, "questionnaire_id"))
            for assignment in self.assignments
            if getattr(assignment, "question_id", None) not in (None, "")
            and getattr(assignment, "questionnaire_id", None) not in (None, "")
        }

    def generate_assignment_report(
        self,
        taggers: Sequence[Tagger],
        characteristics: Sequence[Characteristic],
    ) -> Dict[str, object]:
        """Return pattern detection results for every assignment a user tagged."""

        logger.info(
            "Starting pattern detection report generation for %s taggers and %s characteristics",
            len(taggers),
            len(characteristics),
        )

        horizontal_strategy = HorizontalPatternDetection()

        horizontal_assignments = self._build_horizontal_results(
            taggers, horizontal_strategy
        )
        vertical_assignments: List[Dict[str, object]] = []

        logger.info(
            "Finished pattern detection aggregation: %s horizontal rows, %s vertical characteristic groups",
            len(horizontal_assignments),
            len(vertical_assignments),
        )

        return {
            "strategy": "PatternDetectionReport",
            "horizontal": {
                "strategy": horizontal_strategy.__class__.__name__,
                "assignments": horizontal_assignments,
            },
            "vertical": {
                "strategy": VerticalPatternDetection.__name__,
                "per_characteristic": vertical_assignments,
            },
        }

    def export_to_csv(self, report_data: Mapping[str, object], output_path: Path) -> None:
        """Export the per-assignment pattern results to CSV."""

        csv_path = Path(output_path)
        rows = self._build_csv_rows(report_data)
        fieldnames = [
            "tagger_id",
            "assignment_id",
            "# Tags Available",
            "# Tags Set",
            "# Tags Set in a pattern",
            "# Comments available to tag",
            "detected_patterns",
            "has_repeating_pattern",
            "pattern_coverage_pct",
            "trimmed_seconds_per_tag",
        ]

        with csv_path.open("w", newline="", encoding="utf-8") as csv_file:
            writer = csv.DictWriter(csv_file, fieldnames=fieldnames)
            writer.writeheader()
            for row in rows:
                writer.writerow(row)

        logger.info(
            "Pattern detection CSV written to %s with %s rows", csv_path, len(rows)
        )

    def _build_horizontal_results(
        self, taggers: Sequence[Tagger], strategy: PatternSignalsStrategy
    ) -> List[Dict[str, object]]:
        per_assignment: List[Dict[str, object]] = []

        for tagger in sorted(taggers, key=lambda t: str(getattr(t, "id", ""))):
            logger.debug(
                "Processing horizontal assignments for user %s (%s assignments)",
                getattr(tagger, "id", ""),
                len(tagger.tagassignments or []),
            )
            grouped = self._group_assignments_by_id(tagger.tagassignments or [])
            for assignment_id, assignments in grouped.items():
                eligible_assignments = self._eligible_assignments(assignments)
                windows = self._pattern_windows(eligible_assignments, strategy)
                per_assignment.extend(
                    self._assignment_entries(
                        assignments,
                        eligible_assignments,
                        windows,
                        assignment_id=assignment_id,
                    )
                )

        return per_assignment

    def _build_vertical_results(
        self,
        taggers: Sequence[Tagger],
        characteristics: Sequence[Characteristic],
        strategy: PatternSignalsStrategy,
    ) -> List[Dict[str, object]]:
        per_characteristic: List[Dict[str, object]] = []

        for characteristic in characteristics:
            characteristic_id = getattr(characteristic, "id", None)
            if characteristic_id is None:
                continue

            characteristic_entries: List[Dict[str, object]] = []
            for tagger in sorted(taggers, key=lambda t: str(getattr(t, "id", ""))):
                assignments = [
                    assignment
                    for assignment in (tagger.tagassignments or [])
                    if getattr(assignment, "characteristic_id", None) == characteristic_id
                ]
                if assignments:
                    logger.debug(
                        "Processing vertical assignments for user %s characteristic %s (%s assignments)",
                        getattr(tagger, "id", ""),
                        characteristic_id,
                        len(assignments),
                    )
                grouped = self._group_assignments_by_id(assignments)
                for assignment_id, characteristic_assignments in grouped.items():
                    eligible_assignments = self._eligible_assignments(
                        characteristic_assignments
                    )
                    windows = self._pattern_windows(eligible_assignments, strategy)
                    characteristic_entries.extend(
                        self._assignment_entries(
                            assignments=characteristic_assignments,
                            eligible_assignments=eligible_assignments,
                            windows=windows,
                            assignment_id=assignment_id,
                        )
                    )

            if characteristic_entries:
                per_characteristic.append(
                    {
                        "characteristic_id": str(characteristic_id),
                        "assignments": characteristic_entries,
                    }
                )

        return per_characteristic

    def _pattern_windows(
        self,
        assignments: Sequence[TagAssignment],
        strategy: PatternSignalsStrategy,
        substring_length: int = 12,
    ) -> List[tuple[int, str]]:
        if not assignments:
            return []

        assignment_sequence = list(strategy.build_sequence_str(assignments))
        sub_start = 0
        track_4: List[tuple[int, str]] = []

        while sub_start < len(assignment_sequence) - (substring_length - 1):
            cur_sub = "".join(
                assignment_sequence[sub_start : sub_start + substring_length]
            )

            first_pattern = cur_sub[0:4]
            expected = first_pattern * (substring_length // len(first_pattern))
            if cur_sub == expected:
                track_4.append((sub_start, first_pattern))
                sub_start += substring_length
            else:
                sub_start += 1

        for start_pos, _ in track_4:
            assignment_sequence[start_pos : start_pos + substring_length] = "#"

        sub_start = 0
        track_3: List[tuple[int, str]] = []

        while sub_start < len(assignment_sequence) - (substring_length - 1):
            cur_sub = "".join(
                assignment_sequence[sub_start : sub_start + substring_length]
            )
            if "#" in cur_sub:
                sub_start += substring_length
                continue

            first_pattern = cur_sub[0:3]
            expected = first_pattern * (substring_length // len(first_pattern))
            if cur_sub == expected:
                track_3.append((sub_start, first_pattern))
                sub_start += substring_length
            else:
                sub_start += 1

        return [*track_4, *track_3]

    def _assignment_entries(
        self,
        assignments: Sequence[TagAssignment],
        eligible_assignments: Sequence[TagAssignment],
        windows: Sequence[tuple[int, str]],
        *,
        assignment_id: Optional[str],
    ) -> List[Dict[str, object]]:
        if not assignments:
            return []

        first = assignments[0]
        patterns = sorted({pattern for _, pattern in windows})
        coverage, pattern_tag_count = self._pattern_coverage_stats(
            eligible_assignments, windows
        )
        _, seconds_per_tag = self._speed_metrics(eligible_assignments)
        available_tag_count = self._available_tags_for_assignments(assignments)
        tag_count = len(eligible_assignments)
        answer_count = len(
            {
                getattr(assignment, "comment_id", None)
                for assignment in assignments
                if getattr(assignment, "comment_id", None) is not None
            }
        )

        return [
            {
                "tagger_id": str(first.tagger_id),
                "assignment_id": assignment_id,
                "# Tags Available": available_tag_count,
                "# Tags Set": tag_count,
                "# Tags Set in a pattern": pattern_tag_count,
                "# Comments available to tag": answer_count,
                "detected_patterns": patterns,
                "has_repeating_pattern": bool(patterns),
                "pattern_coverage_pct": coverage,
                "trimmed_seconds_per_tag": seconds_per_tag,
            }
        ]

    def _group_assignments_by_id(
        self, assignments: Iterable[TagAssignment]
    ) -> Dict[str, List[TagAssignment]]:
        grouped: Dict[str, List[TagAssignment]] = {}
        for assignment in assignments:
            assignment_id = getattr(assignment, "assignment_id", None)
            if assignment_id is None:
                logger.warning(
                    "Skipping assignment without assignment_id: %s",
                    self._assignment_context(assignment),
                )
                continue

            if str(assignment_id) != self.TARGET_ASSIGNMENT_ID:
                logger.debug(
                    "Ignoring assignment outside target %s: %s",
                    self.TARGET_ASSIGNMENT_ID,
                    self._assignment_context(assignment, assignment_id),
                )
                continue

            grouped.setdefault(str(assignment_id), []).append(assignment)

        return grouped

    def _build_csv_rows(self, report_data: Mapping[str, object]) -> List[Dict[str, str]]:
        rows: List[Dict[str, str]] = []
        seen_keys: set[tuple[str, str]] = set()

        horizontal = report_data.get("horizontal") if isinstance(report_data, Mapping) else None
        if isinstance(horizontal, Mapping):
            assignments = horizontal.get("assignments", []) or []
            for row in self._rows_from_assignments(assignments):
                key = (row.get("tagger_id", ""), row.get("assignment_id", ""))
                if key in seen_keys:
                    logger.debug(
                        "Skipping duplicate horizontal row for %s", key
                    )
                    continue
                seen_keys.add(key)
                rows.append(row)

        return sorted(rows, key=lambda row: row.get("tagger_id", ""))

    def _rows_from_assignments(
        self,
        assignments: Iterable[Mapping[str, object]],
    ) -> List[Dict[str, str]]:
        rows: List[Dict[str, str]] = []

        def _stringify(value: object) -> str:
            if value is None:
                return ""
            return str(value)

        for assignment in assignments:
            if not isinstance(assignment, Mapping):
                logger.warning(
                    "Skipping non-mapping assignment entry: %s", assignment
                )
                continue
            patterns = assignment.get("detected_patterns", []) or []
            pattern_str = ";".join(patterns) if patterns else ""
            row: MutableMapping[str, str] = {
                "tagger_id": _stringify(assignment.get("tagger_id", "")),
                "assignment_id": _stringify(assignment.get("assignment_id", "")),
                "# Tags Available": _stringify(
                    assignment.get("# Tags Available", "")
                ),
                "# Tags Set": _stringify(assignment.get("# Tags Set", "")),
                "# Tags Set in a pattern": _stringify(
                    assignment.get("# Tags Set in a pattern", "")
                ),
                "# Comments available to tag": _stringify(
                    assignment.get("# Comments available to tag", "")
                ),
                "detected_patterns": pattern_str,
                "has_repeating_pattern": str(bool(patterns)).lower(),
                "pattern_coverage_pct": _stringify(
                    assignment.get("pattern_coverage_pct", "")
                ),
                "trimmed_seconds_per_tag": _stringify(
                    assignment.get("trimmed_seconds_per_tag", "")
                ),
            }

            if not row["tagger_id"] or not row["assignment_id"]:
                logger.warning(
                    "Skipping row missing required identifiers tagger_id/assignment_id: %s",
                    row,
                )
                continue

            rows.append(dict(row))

        return rows

    @classmethod
    def _eligible_assignments(
        cls, assignments: Iterable[TagAssignment],
    ) -> List[TagAssignment]:
        eligible: List[TagAssignment] = []
        for assignment in assignments:
            timestamp = getattr(assignment, "timestamp", None)
            value = getattr(assignment, "value", None)
            if timestamp is None or value not in (TagValue.YES, TagValue.NO):
                logger.debug(
                    "Skipping ineligible assignment for pattern detection: %s",
                    cls._assignment_context(assignment),
                )
                continue
            eligible.append(assignment)

        return sorted(eligible, key=lambda assignment: assignment.timestamp)

    @staticmethod
    def _pattern_coverage_stats(
        assignments: Sequence[TagAssignment],
        windows: Sequence[tuple[int, str]],
        substring_length: int = 12,
    ) -> tuple[float, int]:
        assignment_count = len(assignments)
        if assignment_count == 0 or not windows:
            return 0.0, 0

        covered_positions = set()
        for start, _ in windows:
            covered_positions.update(range(start, start + substring_length))

        pattern_tag_count = min(len(covered_positions), assignment_count)
        coverage_ratio = pattern_tag_count / assignment_count
        return round(coverage_ratio * 100, 2), pattern_tag_count

    @staticmethod
    def _speed_metrics(assignments: Sequence[TagAssignment]) -> tuple[float, float]:
        if not assignments:
            return 0.0, 0.0

        strategy = LogTrimTaggingSpeed()
        tagger = Tagger(id="assignment-speed", tagassignments=list(assignments))
        mean_log2 = strategy.speed_log2(tagger)
        seconds = strategy.seconds_per_tag(mean_log2)
        return round(mean_log2, 6), round(seconds, 6)

    def _questionnaire_tag_capacity(
        self, questionnaire_id: Optional[str], user_id: Optional[str] = None
    ) -> int:
        user_context = f" for user {user_id}" if user_id not in (None, "") else ""
        if questionnaire_id in (None, ""):
            logger.warning(
<<<<<<< HEAD
                "Missing questionnaire_id when computing tag availability%s; defaulting to %s",
                user_context,
=======
                "Missing questionnaire_id when computing tag availability; defaulting to %s",
>>>>>>> a364b036
                self.DEFAULT_TAG_CAPACITY,
            )
            return self.DEFAULT_TAG_CAPACITY

        questionnaire_id_str = str(questionnaire_id)
        capacity = self.QUESTIONNAIRE_TAG_CAPACITY.get(questionnaire_id_str)
        if capacity is None:
            logger.warning(
<<<<<<< HEAD
                "Unknown questionnaire_id %s when computing tag availability%s; defaulting to %s",
                questionnaire_id_str,
                user_context,
=======
                "Unknown questionnaire_id %s when computing tag availability; defaulting to %s",
                questionnaire_id_str,
>>>>>>> a364b036
                self.DEFAULT_TAG_CAPACITY,
            )
            return self.DEFAULT_TAG_CAPACITY

        return capacity

    def _available_tags_for_assignments(
        self, assignments: Sequence[TagAssignment]
    ) -> int:
        user_comment_questionnaires: Dict[str, Dict[str, Optional[str]]] = {}

        for assignment in assignments:
            user_id = getattr(assignment, "tagger_id", None)
            if user_id in (None, ""):
                continue

            comment_id = getattr(assignment, "comment_id", None)
            if comment_id in (None, ""):
                continue

            user_key = str(user_id)
            comment_key = str(comment_id)
            user_comment_questionnaires.setdefault(user_key, {})

            if (
                comment_key in user_comment_questionnaires[user_key]
                and user_comment_questionnaires[user_key][comment_key]
            ):
                continue

            questionnaire_id = self._questionnaire_id_for_comment(
                comment_key, assignment
            )

            if (
                comment_key not in user_comment_questionnaires[user_key]
                or questionnaire_id is not None
            ):
                user_comment_questionnaires[user_key][comment_key] = questionnaire_id

        for user_id, questionnaires in user_comment_questionnaires.items():
            if not questionnaires:
                continue

            detection_summary = ", ".join(
                f"questionnaire_id={questionnaire_id or 'missing'} for user {user_id}"
                for questionnaire_id in questionnaires.values()
            )
            logger.debug(
                "Detected questionnaires for tag availability: %s", detection_summary
            )

        availability_by_user = {
            user_id: sum(
                self._questionnaire_tag_capacity(questionnaire_id, user_id)
                for questionnaire_id in questionnaires.values()
            )
            for user_id, questionnaires in user_comment_questionnaires.items()
        }

        if not assignments:
            return 0

        primary_user = str(getattr(assignments[0], "tagger_id", ""))
        return availability_by_user.get(primary_user, 0)

    def _questionnaire_id_for_comment(
        self, comment_id: str, assignment: TagAssignment
    ) -> Optional[str]:
        question_id = getattr(assignment, "question_id", None)
        if question_id in (None, ""):
            question_id = self._question_by_comment.get(comment_id)

        if question_id not in (None, ""):
            questionnaire_id = self._questionnaire_by_question.get(str(question_id))
            if questionnaire_id not in (None, ""):
                return questionnaire_id

        questionnaire_id = getattr(assignment, "questionnaire_id", None)
        if questionnaire_id in (None, ""):
            return None

        return str(questionnaire_id)

    def _questionnaire_id_for_assignment(
        self, assignment: TagAssignment
    ) -> Optional[str]:
        question_id = getattr(assignment, "question_id", None)
        if question_id in (None, ""):
            comment_id = getattr(assignment, "comment_id", None)
            if comment_id not in (None, ""):
                question_id = self._question_by_comment.get(str(comment_id))

        if question_id not in (None, ""):
            questionnaire_id = self._questionnaire_by_question.get(str(question_id))
            if questionnaire_id not in (None, ""):
                return questionnaire_id

        questionnaire_id = getattr(assignment, "questionnaire_id", None)
        if questionnaire_id in (None, ""):
            return None

        return str(questionnaire_id)

    @staticmethod
    def _assignment_context(
        assignment: TagAssignment, assignment_id: Optional[str] = None
    ) -> Dict[str, object]:
        return {
            "user_id": getattr(assignment, "tagger_id", None),
            "assignment_id": assignment_id
            if assignment_id is not None
            else getattr(assignment, "assignment_id", None),
            "comment_id": getattr(assignment, "comment_id", None),
            "characteristic_id": getattr(assignment, "characteristic_id", None),
        }
<|MERGE_RESOLUTION|>--- conflicted
+++ resolved
@@ -431,12 +431,7 @@
         user_context = f" for user {user_id}" if user_id not in (None, "") else ""
         if questionnaire_id in (None, ""):
             logger.warning(
-<<<<<<< HEAD
-                "Missing questionnaire_id when computing tag availability%s; defaulting to %s",
-                user_context,
-=======
                 "Missing questionnaire_id when computing tag availability; defaulting to %s",
->>>>>>> a364b036
                 self.DEFAULT_TAG_CAPACITY,
             )
             return self.DEFAULT_TAG_CAPACITY
@@ -445,14 +440,8 @@
         capacity = self.QUESTIONNAIRE_TAG_CAPACITY.get(questionnaire_id_str)
         if capacity is None:
             logger.warning(
-<<<<<<< HEAD
-                "Unknown questionnaire_id %s when computing tag availability%s; defaulting to %s",
-                questionnaire_id_str,
-                user_context,
-=======
                 "Unknown questionnaire_id %s when computing tag availability; defaulting to %s",
                 questionnaire_id_str,
->>>>>>> a364b036
                 self.DEFAULT_TAG_CAPACITY,
             )
             return self.DEFAULT_TAG_CAPACITY
